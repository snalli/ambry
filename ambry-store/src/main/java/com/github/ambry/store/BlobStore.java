--- conflicted
+++ resolved
@@ -196,17 +196,13 @@
     this.recovery = recovery;
     this.hardDelete = hardDelete;
     this.accountService = accountService;
-<<<<<<< HEAD
     if (config.storeReplicaStatusDelegateEnable && replicaStatusDelegates != null) {
-=======
-    if (config.storeReplicaStatusDelegateEnable) {
->>>>>>> 90a53b33
+    if (config.storeReplicaStatusDelegateEnable && replicaStatusDelegates != null) {
       logger.info("ReplicaStatusDelegates is enabled with {} delegates", replicaStatusDelegates.size());
       this.replicaStatusDelegates = replicaStatusDelegates;
     } else {
       logger.info("ReplicaStatusDelegates is disabled");
       this.replicaStatusDelegates = null;
-
     }
     this.time = time;
     long threshold = config.storeReadOnlyEnableSizeThresholdPercentage;
