package com.github.ambry.server;

import com.codahale.metrics.MetricRegistry;
import com.github.ambry.clustermap.ClusterMap;
import com.github.ambry.clustermap.DataNodeId;
import com.github.ambry.clustermap.DiskId;
import com.github.ambry.clustermap.HardwareState;
import com.github.ambry.clustermap.PartitionId;
import com.github.ambry.clustermap.PartitionState;
import com.github.ambry.clustermap.ReplicaId;
import com.github.ambry.config.ServerConfig;
import com.github.ambry.messageformat.DeleteMessageFormatInputStream;
import com.github.ambry.messageformat.MessageFormatFlags;
import com.github.ambry.messageformat.MessageFormatInputStream;
import com.github.ambry.messageformat.MessageFormatMetrics;
import com.github.ambry.messageformat.MessageFormatErrorCodes;
import com.github.ambry.messageformat.MessageFormatException;
import com.github.ambry.messageformat.MessageFormatSend;
import com.github.ambry.messageformat.PutMessageFormatInputStream;
import com.github.ambry.messageformat.MessageFormatWriteSet;
import com.github.ambry.metrics.MetricsHistogram;
import com.github.ambry.network.NetworkRequestMetrics;
import com.github.ambry.network.RequestResponseChannel;
import com.github.ambry.notification.BlobReplicaSourceType;
import com.github.ambry.notification.NotificationSystem;
import com.github.ambry.shared.RequestOrResponseType;
import com.github.ambry.replication.ReplicationManager;
import com.github.ambry.shared.DeleteRequest;
import com.github.ambry.shared.DeleteResponse;
import com.github.ambry.shared.GetRequest;
import com.github.ambry.shared.GetResponse;
import com.github.ambry.shared.ReplicaMetadataRequest;
import com.github.ambry.shared.ReplicaMetadataResponse;
import com.github.ambry.shared.ServerErrorCode;
import com.github.ambry.shared.PutRequest;
import com.github.ambry.shared.PutResponse;
import com.github.ambry.network.Request;
import com.github.ambry.network.Send;
import com.github.ambry.store.FindInfo;
import com.github.ambry.store.FindTokenFactory;
import com.github.ambry.store.MessageInfo;
import com.github.ambry.store.Store;
import com.github.ambry.store.StoreErrorCodes;
import com.github.ambry.store.StoreException;
import com.github.ambry.store.StoreInfo;
import com.github.ambry.store.StoreKeyFactory;
import com.github.ambry.store.StoreManager;
import com.github.ambry.utils.SystemTime;
import com.github.ambry.utils.Utils;
import org.slf4j.Logger;
import org.slf4j.LoggerFactory;

import java.io.DataInputStream;
import java.io.IOException;
import java.util.ArrayList;
import java.util.List;


/**
 * The main request implementation class. All requests to the server are
 * handled by this class
 */

public class AmbryRequests implements RequestAPI {

  private StoreManager storeManager;
  private final RequestResponseChannel requestResponseChannel;
  private Logger logger = LoggerFactory.getLogger(getClass());
  private Logger publicAccessLogger = LoggerFactory.getLogger("PublicAccessLogger");
  private final ClusterMap clusterMap;
  private final DataNodeId currentNode;
  private final ServerMetrics metrics;
  private final MessageFormatMetrics messageFormatMetrics;
  private final FindTokenFactory findTokenFactory;
  private final NotificationSystem notification;
  private final ReplicationManager replicationManager;
  private final ServerConfig serverConfig;
  private final StoreKeyFactory storeKeyFactory;

  public AmbryRequests(StoreManager storeManager, RequestResponseChannel requestResponseChannel, ClusterMap clusterMap,
      DataNodeId nodeId, MetricRegistry registry, FindTokenFactory findTokenFactory,
<<<<<<< HEAD
      NotificationSystem operationNotification, ReplicationManager replicationManager, ServerMetrics metrics) {
=======
      NotificationSystem operationNotification, ReplicationManager replicationManager, ServerConfig serverConfig,
      StoreKeyFactory storeKeyFactory) {
>>>>>>> 33706988
    this.storeManager = storeManager;
    this.requestResponseChannel = requestResponseChannel;
    this.clusterMap = clusterMap;
    this.currentNode = nodeId;
    this.metrics = metrics;
    this.messageFormatMetrics = new MessageFormatMetrics(registry);
    this.findTokenFactory = findTokenFactory;
    this.notification = operationNotification;
    this.replicationManager = replicationManager;
    this.serverConfig = serverConfig;
    this.storeKeyFactory = storeKeyFactory;
  }

  public void handleRequests(Request request)
      throws InterruptedException {
    try {
      DataInputStream stream = new DataInputStream(request.getInputStream());
      RequestOrResponseType type = RequestOrResponseType.values()[stream.readShort()];
      switch (type) {
        case PutRequest:
          handlePutRequest(request);
          break;
        case GetRequest:
          handleGetRequest(request);
          break;
        case DeleteRequest:
          handleDeleteRequest(request);
          break;
        case ReplicaMetadataRequest:
          handleReplicaMetadataRequest(request);
          break;
        default:
          throw new UnsupportedOperationException("Request type not supported");
      }
    } catch (Exception e) {
      logger.error("Error while handling request " + request + " closing connection", e);
      requestResponseChannel.closeConnection(request);
    }
  }

  public void handlePutRequest(Request request)
      throws IOException, InterruptedException {
    PutRequest putRequest = PutRequest.readFrom(new DataInputStream(request.getInputStream()), clusterMap);
    long requestQueueTime = SystemTime.getInstance().milliseconds() - request.getStartTimeInMs();
    long totalTimeSpent = requestQueueTime;
    metrics.putBlobRequestQueueTimeInMs.update(requestQueueTime);
    metrics.putBlobRequestRate.mark();
    long startTime = SystemTime.getInstance().milliseconds();
    PutResponse response = null;
    try {
      ServerErrorCode error = validateRequest(putRequest.getBlobId().getPartition(), true);
      if (error != ServerErrorCode.No_Error) {
        logger.error("Validating put request failed with error {}", error);
        response = new PutResponse(putRequest.getCorrelationId(), putRequest.getClientId(), error);
      } else {
        MessageFormatInputStream stream =
            new PutMessageFormatInputStream(putRequest.getBlobId(), putRequest.getBlobProperties(),
                putRequest.getUsermetadata(), putRequest.getData(), putRequest.getBlobProperties().getBlobSize());
        MessageInfo info = new MessageInfo(putRequest.getBlobId(), stream.getSize(), Utils
            .addSecondsToEpochTime(putRequest.getBlobProperties().getCreationTimeInMs(),
                putRequest.getBlobProperties().getTimeToLiveInSeconds()));
        ArrayList<MessageInfo> infoList = new ArrayList<MessageInfo>();
        infoList.add(info);
        MessageFormatWriteSet writeset =
            new MessageFormatWriteSet(stream, infoList, serverConfig.serverMaxPutWriteTimeMs);
        Store storeToPut = storeManager.getStore(putRequest.getBlobId().getPartition());
        storeToPut.put(writeset);
        response = new PutResponse(putRequest.getCorrelationId(), putRequest.getClientId(), ServerErrorCode.No_Error);
        metrics.blobSizeInBytes.update(putRequest.getBlobProperties().getBlobSize());
        metrics.blobUserMetadataSizeInBytes.update(putRequest.getUsermetadata().limit());
        if (notification != null) {
          notification
              .onBlobReplicaCreated(currentNode.getHostname(), currentNode.getPort(), putRequest.getBlobId().toString(),
                  BlobReplicaSourceType.PRIMARY);
        }
      }
    } catch (StoreException e) {
      logger.error("Store exception on a put with error code " + e.getErrorCode(), e);
      if (e.getErrorCode() == StoreErrorCodes.Already_Exist) {
        metrics.idAlreadyExistError.inc();
      } else if (e.getErrorCode() == StoreErrorCodes.IOError) {
        metrics.storeIOError.inc();
      } else {
        metrics.unExpectedStorePutError.inc();
      }
      response = new PutResponse(putRequest.getCorrelationId(), putRequest.getClientId(),
          ErrorMapping.getStoreErrorMapping(e.getErrorCode()));
    } catch (Exception e) {
      logger.error("Unknown exception on a put ", e);
      response =
          new PutResponse(putRequest.getCorrelationId(), putRequest.getClientId(), ServerErrorCode.Unknown_Error);
    } finally {
      publicAccessLogger.info("{} {}", putRequest, response);
      long processingTime = SystemTime.getInstance().milliseconds() - startTime;
      totalTimeSpent += processingTime;
      metrics.putBlobProcessingTimeInMs.update(processingTime);
    }
    sendPutResponse(requestResponseChannel, response, request,
        new HistogramMeasurement(metrics.putBlobResponseQueueTimeInMs),
        new HistogramMeasurement(metrics.putBlobSendTimeInMs), new HistogramMeasurement(metrics.putBlobTotalTimeInMs),
        totalTimeSpent, putRequest.getBlobProperties().getBlobSize(), metrics);
  }

  public void handleGetRequest(Request request)
      throws IOException, InterruptedException {
    GetRequest getRequest = GetRequest.readFrom(new DataInputStream(request.getInputStream()), clusterMap);
    HistogramMeasurement responseQueueTimeMeasurement = null;
    HistogramMeasurement responseSendTimeMeasurement = null;
    HistogramMeasurement responseTotalTimeMeasurement = null;
    long requestQueueTime = SystemTime.getInstance().milliseconds() - request.getStartTimeInMs();
    long totalTimeSpent = requestQueueTime;
    if (getRequest.getMessageFormatFlag() == MessageFormatFlags.Blob) {
      metrics.getBlobRequestQueueTimeInMs.update(requestQueueTime);
      metrics.getBlobRequestRate.mark();
      responseQueueTimeMeasurement = new HistogramMeasurement(metrics.getBlobResponseQueueTimeInMs);
      responseSendTimeMeasurement = new HistogramMeasurement(metrics.getBlobSendTimeInMs);
      responseTotalTimeMeasurement = new HistogramMeasurement(metrics.getBlobTotalTimeInMs);
    } else if (getRequest.getMessageFormatFlag() == MessageFormatFlags.BlobProperties) {
      metrics.getBlobPropertiesRequestQueueTimeInMs.update(requestQueueTime);
      metrics.getBlobPropertiesRequestRate.mark();
      responseQueueTimeMeasurement = new HistogramMeasurement(metrics.getBlobPropertiesResponseQueueTimeInMs);
      responseSendTimeMeasurement = new HistogramMeasurement(metrics.getBlobPropertiesSendTimeInMs);
      responseTotalTimeMeasurement = new HistogramMeasurement(metrics.getBlobPropertiesTotalTimeInMs);
    } else if (getRequest.getMessageFormatFlag() == MessageFormatFlags.BlobUserMetadata) {
      metrics.getBlobUserMetadataRequestQueueTimeInMs.update(requestQueueTime);
      metrics.getBlobUserMetadataRequestRate.mark();
      responseQueueTimeMeasurement = new HistogramMeasurement(metrics.getBlobUserMetadataResponseQueueTimeInMs);
      responseSendTimeMeasurement = new HistogramMeasurement(metrics.getBlobUserMetadataSendTimeInMs);
      responseTotalTimeMeasurement = new HistogramMeasurement(metrics.getBlobUserMetadataTotalTimeInMs);
    } else if (getRequest.getMessageFormatFlag() == MessageFormatFlags.All) {
      metrics.getBlobAllRequestQueueTimeInMs.update(requestQueueTime);
      metrics.getBlobAllRequestRate.mark();
      responseQueueTimeMeasurement = new HistogramMeasurement(metrics.getBlobAllResponseQueueTimeInMs);
      responseSendTimeMeasurement = new HistogramMeasurement(metrics.getBlobAllSendTimeInMs);
      responseTotalTimeMeasurement = new HistogramMeasurement(metrics.getBlobAllTotalTimeInMs);
    }
    long startTime = SystemTime.getInstance().milliseconds();
    GetResponse response = null;
    try {
      ServerErrorCode error = validateRequest(getRequest.getPartition(), false);
      if (error != ServerErrorCode.No_Error) {
        logger.error("Validating get request failed with error {}", error);
        response = new GetResponse(getRequest.getCorrelationId(), getRequest.getClientId(), error);
      } else {
        Store storeToGet = storeManager.getStore(getRequest.getPartition());
        StoreInfo info = storeToGet.get(getRequest.getBlobIds());
        Send blobsToSend =
            new MessageFormatSend(info.getMessageReadSet(), getRequest.getMessageFormatFlag(), messageFormatMetrics,
                storeKeyFactory);
        response =
            new GetResponse(getRequest.getCorrelationId(), getRequest.getClientId(), info.getMessageReadSetInfo(),
                blobsToSend, ServerErrorCode.No_Error);
      }
    } catch (StoreException e) {
      if (e.getErrorCode() == StoreErrorCodes.ID_Not_Found) {
        logger.trace("Store exception on a get with error code " + e.getErrorCode(), e);
        metrics.idNotFoundError.inc();
      } else {
        logger.error("Store exception on a get with error code " + e.getErrorCode(), e);
        if (e.getErrorCode() == StoreErrorCodes.TTL_Expired) {
          metrics.ttlExpiredError.inc();
        } else if (e.getErrorCode() == StoreErrorCodes.ID_Deleted) {
          metrics.idDeletedError.inc();
        } else {
          metrics.unExpectedStoreGetError.inc();
        }
      }
      response = new GetResponse(getRequest.getCorrelationId(), getRequest.getClientId(),
          ErrorMapping.getStoreErrorMapping(e.getErrorCode()));
    } catch (MessageFormatException e) {
      logger.error("Message format exception on a get with error code " + e.getErrorCode(), e);
      if (e.getErrorCode() == MessageFormatErrorCodes.Data_Corrupt) {
        metrics.dataCorruptError.inc();
      } else if (e.getErrorCode() == MessageFormatErrorCodes.Unknown_Format_Version) {
        metrics.unknownFormatError.inc();
      }
      response = new GetResponse(getRequest.getCorrelationId(), getRequest.getClientId(),
          ErrorMapping.getMessageFormatErrorMapping(e.getErrorCode()));
    } catch (Exception e) {
      logger.error("Unknown exception on a get ", e);
      response =
          new GetResponse(getRequest.getCorrelationId(), getRequest.getClientId(), ServerErrorCode.Unknown_Error);
    } finally {
      publicAccessLogger.info("{} {}", getRequest, response);
      long processingTime = SystemTime.getInstance().milliseconds() - startTime;
      totalTimeSpent += processingTime;
      if (getRequest.getMessageFormatFlag() == MessageFormatFlags.Blob) {
        metrics.getBlobProcessingTimeInMs.update(processingTime);
      } else if (getRequest.getMessageFormatFlag() == MessageFormatFlags.BlobProperties) {
        metrics.getBlobPropertiesProcessingTimeInMs.update(processingTime);
      } else if (getRequest.getMessageFormatFlag() == MessageFormatFlags.BlobUserMetadata) {
        metrics.getBlobUserMetadataProcessingTimeInMs.update(processingTime);
      }
    }
    sendGetResponse(requestResponseChannel, response, request, responseQueueTimeMeasurement,
        responseSendTimeMeasurement, responseTotalTimeMeasurement, totalTimeSpent, response.sizeInBytes(),
        getRequest.getMessageFormatFlag(), metrics);
  }

  public void handleDeleteRequest(Request request)
      throws IOException, InterruptedException {
    DeleteRequest deleteRequest = DeleteRequest.readFrom(new DataInputStream(request.getInputStream()), clusterMap);
    long requestQueueTime = SystemTime.getInstance().milliseconds() - request.getStartTimeInMs();
    long totalTimeSpent = requestQueueTime;
    metrics.deleteBlobRequestQueueTimeInMs.update(requestQueueTime);
    metrics.deleteBlobRequestRate.mark();
    long startTime = SystemTime.getInstance().milliseconds();
    DeleteResponse response = null;
    try {
      ServerErrorCode error = validateRequest(deleteRequest.getBlobId().getPartition(), false);
      if (error != ServerErrorCode.No_Error) {
        logger.error("Validating delete request failed with error {}", error);
        response = new DeleteResponse(deleteRequest.getCorrelationId(), deleteRequest.getClientId(), error);
      } else {
        MessageFormatInputStream stream = new DeleteMessageFormatInputStream(deleteRequest.getBlobId());
        MessageInfo info = new MessageInfo(deleteRequest.getBlobId(), stream.getSize());
        ArrayList<MessageInfo> infoList = new ArrayList<MessageInfo>();
        infoList.add(info);
        MessageFormatWriteSet writeset =
            new MessageFormatWriteSet(stream, infoList, serverConfig.serverMaxDeleteWriteTimeMs);
        Store storeToDelete = storeManager.getStore(deleteRequest.getBlobId().getPartition());
        storeToDelete.delete(writeset);
        response =
            new DeleteResponse(deleteRequest.getCorrelationId(), deleteRequest.getClientId(), ServerErrorCode.No_Error);
        if (notification != null) {
          notification.onBlobReplicaDeleted(currentNode.getHostname(), currentNode.getPort(),
              deleteRequest.getBlobId().toString(), BlobReplicaSourceType.PRIMARY);
        }
      }
    } catch (StoreException e) {
      logger.error("Store exception on a delete with error code " + e.getErrorCode(), e);
      if (e.getErrorCode() == StoreErrorCodes.ID_Not_Found) {
        metrics.idNotFoundError.inc();
      } else if (e.getErrorCode() == StoreErrorCodes.TTL_Expired) {
        metrics.ttlExpiredError.inc();
      } else if (e.getErrorCode() == StoreErrorCodes.ID_Deleted) {
        metrics.idDeletedError.inc();
      } else {
        metrics.unExpectedStoreDeleteError.inc();
      }
      response = new DeleteResponse(deleteRequest.getCorrelationId(), deleteRequest.getClientId(),
          ErrorMapping.getStoreErrorMapping(e.getErrorCode()));
    } catch (Exception e) {
      logger.error("Unknown exception on delete ", e);
      response = new DeleteResponse(deleteRequest.getCorrelationId(), deleteRequest.getClientId(),
          ServerErrorCode.Unknown_Error);
      metrics.unExpectedStoreDeleteError.inc();
    } finally {
      publicAccessLogger.info("{} {}", deleteRequest, response);
      long processingTime = SystemTime.getInstance().milliseconds() - startTime;
      totalTimeSpent += processingTime;
      metrics.deleteBlobProcessingTimeInMs.update(processingTime);
    }
    requestResponseChannel.sendResponse(response, request,
        new NetworkRequestMetrics(new HistogramMeasurement(metrics.deleteBlobResponseQueueTimeInMs),
            new HistogramMeasurement(metrics.deleteBlobSendTimeInMs),
            new HistogramMeasurement(metrics.deleteBlobTotalTimeInMs), null, null, totalTimeSpent));
  }

  public void handleReplicaMetadataRequest(Request request)
      throws IOException, InterruptedException {
    ReplicaMetadataRequest replicaMetadataRequest =
        ReplicaMetadataRequest.readFrom(new DataInputStream(request.getInputStream()), clusterMap, findTokenFactory);
    long requestQueueTime = SystemTime.getInstance().milliseconds() - request.getStartTimeInMs();
    long totalTimeSpent = requestQueueTime;
    metrics.replicaMetadataRequestQueueTimeInMs.update(requestQueueTime);
    metrics.replicaMetadataRequestRate.mark();
    long startTime = SystemTime.getInstance().milliseconds();
    ReplicaMetadataResponse response = null;
    try {
      ServerErrorCode error = validateRequest(replicaMetadataRequest.getPartitionId(), false);
      if (error != ServerErrorCode.No_Error) {
        logger.error("Validating replica metadata request failed with error {}", error);
        response =
            new ReplicaMetadataResponse(replicaMetadataRequest.getCorrelationId(), replicaMetadataRequest.getClientId(),
                error);
      }
      Store store = storeManager.getStore(replicaMetadataRequest.getPartitionId());
      FindInfo findInfo = store.findEntriesSince(replicaMetadataRequest.getToken(),
          replicaMetadataRequest.getMaxTotalSizeOfEntriesInBytes());
      replicationManager.updateTotalBytesReadByRemoteReplica(replicaMetadataRequest.getPartitionId(),
          replicaMetadataRequest.getHostName(), replicaMetadataRequest.getReplicaPath(),
          findInfo.getFindToken().getBytesRead());
      response =
          new ReplicaMetadataResponse(replicaMetadataRequest.getCorrelationId(), replicaMetadataRequest.getClientId(),
              ServerErrorCode.No_Error, findInfo.getFindToken(), findInfo.getMessageEntries());
    } catch (StoreException e) {
      logger.error("Store exception on a put with error code " + e.getErrorCode(), e);
      if (e.getErrorCode() == StoreErrorCodes.IOError) {
        metrics.storeIOError.inc();
      } else {
        metrics.unExpectedStoreFindEntriesError.inc();
      }
      response =
          new ReplicaMetadataResponse(replicaMetadataRequest.getCorrelationId(), replicaMetadataRequest.getClientId(),
              ErrorMapping.getStoreErrorMapping(e.getErrorCode()));
    } catch (Exception e) {
      logger.error("Unknown exception on replica metadata request ", e);
      response =
          new ReplicaMetadataResponse(replicaMetadataRequest.getCorrelationId(), replicaMetadataRequest.getClientId(),
              ServerErrorCode.Unknown_Error);
    } finally {
      publicAccessLogger.info("{} {}", replicaMetadataRequest, response);
      long processingTime = SystemTime.getInstance().milliseconds() - startTime;
      startTime += processingTime;
      metrics.replicaMetadataRequestProcessingTimeInMs.update(processingTime);
    }

    requestResponseChannel.sendResponse(response, request,
        new NetworkRequestMetrics(new HistogramMeasurement(metrics.replicaMetadataResponseQueueTimeInMs),
            new HistogramMeasurement(metrics.replicaMetadataSendTimeInMs),
            new HistogramMeasurement(metrics.replicaMetadataTotalTimeInMs), null, null, totalTimeSpent));
  }

  private void sendPutResponse(RequestResponseChannel requestResponseChannel, PutResponse response, Request request,
      MetricsHistogram responseQueueTime, MetricsHistogram responseSendTime, MetricsHistogram requestTotalTime,
      long totalTimeSpent, long blobSize, ServerMetrics metrics)
      throws InterruptedException {
    if (response.getError() == ServerErrorCode.No_Error) {
      metrics.markPutBlobRequestRateBySize(blobSize);
      if (blobSize <= ServerMetrics.smallBlob) {
        requestResponseChannel.sendResponse(response, request,
            new NetworkRequestMetrics(responseQueueTime, responseSendTime, requestTotalTime,
                new HistogramMeasurement(metrics.putSmallBlobProcessingTimeInMs),
                new HistogramMeasurement(metrics.putSmallBlobTotalTimeInMs), totalTimeSpent));
      } else if (blobSize <= ServerMetrics.mediumBlob) {
        requestResponseChannel.sendResponse(response, request,
            new NetworkRequestMetrics(responseQueueTime, responseSendTime, requestTotalTime,
                new HistogramMeasurement(metrics.putMediumBlobProcessingTimeInMs),
                new HistogramMeasurement(metrics.putMediumBlobTotalTimeInMs), totalTimeSpent));
      } else {
        requestResponseChannel.sendResponse(response, request,
            new NetworkRequestMetrics(responseQueueTime, responseSendTime, requestTotalTime,
                new HistogramMeasurement(metrics.putLargeBlobProcessingTimeInMs),
                new HistogramMeasurement(metrics.putLargeBlobTotalTimeInMs), totalTimeSpent));
      }
    } else {
      requestResponseChannel.sendResponse(response, request,
          new NetworkRequestMetrics(responseQueueTime, responseSendTime, requestTotalTime, null, null, totalTimeSpent));
    }
  }

  private void sendGetResponse(RequestResponseChannel requestResponseChannel, GetResponse response, Request request,
      MetricsHistogram responseQueueTime, MetricsHistogram responseSendTime, MetricsHistogram requestTotalTime,
      long totalTimeSpent, long blobSize, MessageFormatFlags flags, ServerMetrics metrics)
      throws InterruptedException {

    if (blobSize <= ServerMetrics.smallBlob) {
      if (flags == MessageFormatFlags.Blob) {
        if (response.getError() == ServerErrorCode.No_Error) {
          metrics.markGetBlobRequestRateBySize(blobSize);
          requestResponseChannel.sendResponse(response, request,
              new NetworkRequestMetrics(responseQueueTime, responseSendTime, requestTotalTime,
                  new HistogramMeasurement(metrics.getSmallBlobProcessingTimeInMs),
                  new HistogramMeasurement(metrics.getSmallBlobTotalTimeInMs), totalTimeSpent));
        } else {
          requestResponseChannel.sendResponse(response, request,
              new NetworkRequestMetrics(responseQueueTime, responseSendTime, requestTotalTime, null, null,
                  totalTimeSpent));
        }
      } else {
        requestResponseChannel.sendResponse(response, request,
            new NetworkRequestMetrics(responseQueueTime, responseSendTime, requestTotalTime, null, null,
                totalTimeSpent));
      }
    } else if (blobSize <= ServerMetrics.mediumBlob) {
      if (flags == MessageFormatFlags.Blob) {
        if (response.getError() == ServerErrorCode.No_Error) {
          metrics.markGetBlobRequestRateBySize(blobSize);
          requestResponseChannel.sendResponse(response, request,
              new NetworkRequestMetrics(responseQueueTime, responseSendTime, requestTotalTime,
                  new HistogramMeasurement(metrics.getMediumBlobProcessingTimeInMs),
                  new HistogramMeasurement(metrics.getMediumBlobTotalTimeInMs), totalTimeSpent));
        } else {
          requestResponseChannel.sendResponse(response, request,
              new NetworkRequestMetrics(responseQueueTime, responseSendTime, requestTotalTime, null, null,
                  totalTimeSpent));
        }
      } else {
        requestResponseChannel.sendResponse(response, request,
            new NetworkRequestMetrics(responseQueueTime, responseSendTime, requestTotalTime, null, null,
                totalTimeSpent));
      }
    } else {
      if (flags == MessageFormatFlags.Blob) {
        if (response.getError() == ServerErrorCode.No_Error) {
          metrics.markGetBlobRequestRateBySize(blobSize);
          requestResponseChannel.sendResponse(response, request,
              new NetworkRequestMetrics(responseQueueTime, responseSendTime, requestTotalTime,
                  new HistogramMeasurement(metrics.getLargeBlobProcessingTimeInMs),
                  new HistogramMeasurement(metrics.getLargeBlobTotalTimeInMs), totalTimeSpent));
        } else {
          requestResponseChannel.sendResponse(response, request,
              new NetworkRequestMetrics(responseQueueTime, responseSendTime, requestTotalTime, null, null,
                  totalTimeSpent));
        }
      } else {
        requestResponseChannel.sendResponse(response, request,
            new NetworkRequestMetrics(responseQueueTime, responseSendTime, requestTotalTime, null, null,
                totalTimeSpent));
      }
    }
  }

  private ServerErrorCode validateRequest(PartitionId partition, boolean checkPartitionState) {
    // 1. check if partition exist on this node
    if (storeManager.getStore(partition) == null) {
      metrics.partitionUnknownError.inc();
      return ServerErrorCode.Partition_Unknown;
    }
    // 2. ensure the disk for the partition/replica is available
    List<ReplicaId> replicaIds = partition.getReplicaIds();
    for (ReplicaId replica : replicaIds) {
      if (replica.getDataNodeId().getHostname() == currentNode.getHostname()
          && replica.getDataNodeId().getPort() == currentNode.getPort()) {
        if (replica.getDiskId().getState() == HardwareState.UNAVAILABLE) {
          metrics.diskUnavailableError.inc();
          return ServerErrorCode.Disk_Unavailable;
        }
      }
    }
    // 3. ensure if the partition can be written to
    if (checkPartitionState && partition.getPartitionState() == PartitionState.READ_ONLY) {
      metrics.partitionReadOnlyError.inc();
      return ServerErrorCode.Partition_ReadOnly;
    }
    return ServerErrorCode.No_Error;
  }
}<|MERGE_RESOLUTION|>--- conflicted
+++ resolved
@@ -79,17 +79,13 @@
 
   public AmbryRequests(StoreManager storeManager, RequestResponseChannel requestResponseChannel, ClusterMap clusterMap,
       DataNodeId nodeId, MetricRegistry registry, FindTokenFactory findTokenFactory,
-<<<<<<< HEAD
-      NotificationSystem operationNotification, ReplicationManager replicationManager, ServerMetrics metrics) {
-=======
       NotificationSystem operationNotification, ReplicationManager replicationManager, ServerConfig serverConfig,
       StoreKeyFactory storeKeyFactory) {
->>>>>>> 33706988
     this.storeManager = storeManager;
     this.requestResponseChannel = requestResponseChannel;
     this.clusterMap = clusterMap;
     this.currentNode = nodeId;
-    this.metrics = metrics;
+    this.metrics = new ServerMetrics(registry);
     this.messageFormatMetrics = new MessageFormatMetrics(registry);
     this.findTokenFactory = findTokenFactory;
     this.notification = operationNotification;
