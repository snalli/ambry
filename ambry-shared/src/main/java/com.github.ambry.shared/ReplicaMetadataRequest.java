package com.github.ambry.shared;

import com.github.ambry.clustermap.ClusterMap;
import com.github.ambry.clustermap.PartitionId;
import com.github.ambry.clustermap.Replica;
import com.github.ambry.clustermap.ReplicaId;
import com.github.ambry.store.FindToken;
import com.github.ambry.store.FindTokenFactory;
import com.github.ambry.utils.Utils;

import java.io.DataInputStream;
import java.io.IOException;
import java.nio.ByteBuffer;
import java.nio.channels.WritableByteChannel;


/**
 * Replica metadata request to get new entries for replication
 */
public class ReplicaMetadataRequest extends RequestOrResponse {
  private FindToken token;
  private String hostName;
  private String replicaPath;
  private PartitionId partitionId;
  private long maxTotalSizeOfEntriesInBytes;

  private static final int Max_Entries_Size_In_Bytes = 8;
  private static final int ReplicaPath_Field_Size_In_Bytes = 4;
  private static final int HostName_Field_Size_In_Bytes = 4;

  public ReplicaMetadataRequest(int correlationId, String clientId, PartitionId partitionId, FindToken token,
<<<<<<< HEAD
      long maxTotalSizeOfEntriesInBytes) {
    super(RequestOrResponseType.ReplicaMetadataRequest, Request_Response_Version, correlationId, clientId);
=======
      String hostName, String replicaPath, long maxTotalSizeOfEntriesInBytes) {
    super(RequestResponseType.ReplicaMetadataRequest, Request_Response_Version, correlationId, clientId);
>>>>>>> 24eae3c4
    this.token = token;
    this.hostName = hostName;
    this.replicaPath = replicaPath;
    this.partitionId = partitionId;
    this.maxTotalSizeOfEntriesInBytes = maxTotalSizeOfEntriesInBytes;
  }

  public static ReplicaMetadataRequest readFrom(DataInputStream stream, ClusterMap clusterMap, FindTokenFactory factory)
      throws IOException {
    RequestOrResponseType type = RequestOrResponseType.ReplicaMetadataRequest;
    Short versionId = stream.readShort();
    int correlationId = stream.readInt();
    String clientId = Utils.readIntString(stream);
    String hostName = Utils.readIntString(stream);
    String replicaPath = Utils.readIntString(stream);
    PartitionId partitionId = clusterMap.getPartitionIdFromStream(stream);
    FindToken token = factory.getFindToken(stream);
    long maxTotalSizeOfEntries = stream.readLong();
    // ignore version for now
    return new ReplicaMetadataRequest(correlationId, clientId, partitionId, token, hostName, replicaPath,
        maxTotalSizeOfEntries);
  }

  public FindToken getToken() {
    return token;
  }

  public String getHostName() {
    return this.hostName;
  }

  public String getReplicaPath() {
    return this.replicaPath;
  }

  public PartitionId getPartitionId() {
    return partitionId;
  }

  public long getMaxTotalSizeOfEntriesInBytes() {
    return maxTotalSizeOfEntriesInBytes;
  }

  @Override
  public void writeTo(WritableByteChannel channel)
      throws IOException {
    if (bufferToSend == null) {
      bufferToSend = ByteBuffer.allocate((int) sizeInBytes());
      writeHeader();
      bufferToSend.putInt(hostName.getBytes().length);
      bufferToSend.put(hostName.getBytes());
      bufferToSend.putInt(replicaPath.getBytes().length);
      bufferToSend.put(replicaPath.getBytes());
      bufferToSend.put(partitionId.getBytes());
      bufferToSend.put(token.toBytes());
      bufferToSend.putLong(maxTotalSizeOfEntriesInBytes);
      bufferToSend.flip();
    }
    if (bufferToSend.remaining() > 0) {
      channel.write(bufferToSend);
    }
  }

  @Override
  public boolean isSendComplete() {
    return bufferToSend != null && bufferToSend.remaining() == 0;
  }

  @Override
  public long sizeInBytes() {
    return super.sizeInBytes() + HostName_Field_Size_In_Bytes + hostName.getBytes().length
        + ReplicaPath_Field_Size_In_Bytes + replicaPath.getBytes().length +
        +partitionId.getBytes().length + token.toBytes().length + Max_Entries_Size_In_Bytes;
  }

  @Override
  public String toString() {
    StringBuilder sb = new StringBuilder();
    sb.append("ReplicaMetadataRequest[");
    sb.append("Token=").append(token);
    sb.append(", ").append("PartitionId=").append(partitionId);
    sb.append(", ").append("HostName=").append(hostName);
    sb.append(", ").append("ReplicaPath=").append(replicaPath);
    sb.append(", ").append("maxTotalSizeOfEntriesInBytes=").append(maxTotalSizeOfEntriesInBytes);
    sb.append("]");
    return sb.toString();
  }
}<|MERGE_RESOLUTION|>--- conflicted
+++ resolved
@@ -29,13 +29,8 @@
   private static final int HostName_Field_Size_In_Bytes = 4;
 
   public ReplicaMetadataRequest(int correlationId, String clientId, PartitionId partitionId, FindToken token,
-<<<<<<< HEAD
-      long maxTotalSizeOfEntriesInBytes) {
+      String hostName, String replicaPath, long maxTotalSizeOfEntriesInBytes) {
     super(RequestOrResponseType.ReplicaMetadataRequest, Request_Response_Version, correlationId, clientId);
-=======
-      String hostName, String replicaPath, long maxTotalSizeOfEntriesInBytes) {
-    super(RequestResponseType.ReplicaMetadataRequest, Request_Response_Version, correlationId, clientId);
->>>>>>> 24eae3c4
     this.token = token;
     this.hostName = hostName;
     this.replicaPath = replicaPath;
