--- conflicted
+++ resolved
@@ -26,15 +26,6 @@
   protected final BlobType blobType;
 
   private static final int UserMetadata_Size_InBytes = 4;
-<<<<<<< HEAD
-  private static final int MAX_WRITE_BUFFER_SIZE = (16 * 1024);
-  // max buffer size for the data to be sent across the network
-
-  public PutRequest(int correlationId, String clientId, BlobId blobId, BlobProperties properties,
-      ByteBuffer usermetadata, InputStream data) {
-    super(RequestOrResponseType.PutRequest, Request_Response_Version, correlationId, clientId);
-
-=======
   protected static final int Blob_Size_InBytes = 8;
   protected static final int BlobType_Size_InBytes = 2;
   protected static final short Put_Request_Version_V1 = 1;
@@ -45,7 +36,6 @@
   protected PutRequest(int correlationId, String clientId, BlobId blobId, BlobProperties properties,
       ByteBuffer usermetadata, InputStream blobStream, long blobSize, BlobType blobType, short versionId) {
     super(RequestOrResponseType.PutRequest, versionId, correlationId, clientId);
->>>>>>> e50d3556
     this.blobId = blobId;
     this.properties = properties;
     this.usermetadata = usermetadata;
@@ -113,13 +103,7 @@
       throws IOException {
     long totalWritten = 0;
     if (bufferToSend == null) {
-<<<<<<< HEAD
-      int bufferSize = sizeInBytes() < MAX_WRITE_BUFFER_SIZE ? (int) sizeInBytes()
-          : (Math.max(MAX_WRITE_BUFFER_SIZE, sizeExcludingData()));
-      bufferToSend = ByteBuffer.allocate(bufferSize);
-=======
       bufferToSend = ByteBuffer.allocate(sizeExcludingBlobSize());
->>>>>>> e50d3556
       writeHeader();
       bufferToSend.put(blobId.toBytes());
       BlobPropertiesSerDe.putBlobPropertiesToBuffer(bufferToSend, properties);
